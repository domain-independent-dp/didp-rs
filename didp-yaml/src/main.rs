use didp_yaml::dypdl_parser;
use didp_yaml::heuristic_search_solver;
use didp_yaml::solution::{CostToDump, SolutionToDump};
use dypdl::variable_type;
use dypdl_heuristic_search::Solver;
use std::env;
use std::fmt;
use std::fs;
use std::process;
use std::str;
use std::time;

#[cfg(not(target_env = "msvc"))]
use tikv_jemallocator::Jemalloc;

#[cfg(not(target_env = "msvc"))]
#[global_allocator]
static GLOBAL: Jemalloc = Jemalloc;

fn solve<T>(model: &dypdl::Model, config: &yaml_rust::Yaml, start: time::Instant)
where
    T: variable_type::Numeric + Ord + fmt::Display + 'static,
    <T as str::FromStr>::Err: fmt::Debug,
    CostToDump: From<T>,
{
    let factory = heuristic_search_solver::SolverFactory::default();
    let mut solver: Box<dyn Solver<T>> = factory.create(config, model).unwrap_or_else(|e| {
        eprintln!("Error: {:?}", e);
        process::exit(1);
    });
    let end = time::Instant::now();
    println!("Preparing time: {}s", (end - start).as_secs_f64());
    let solution = solver.solve(model).unwrap_or_else(|e| {
        eprintln!("Error: {:?}", e);
        process::exit(1);
    });
    let expanded = solution.expanded;
    let generated = solution.generated;
    if let Some(cost) = solution.cost {
        if !model.validate_forward(&solution.transitions, cost, true) {
            eprintln!("Error: the solution is invalid.");
            process::exit(1);
        }
        println!("The solution is valid.");
        println!("transitions:");
        for transition in &solution.transitions {
            println!("{}", transition.get_full_name());
        }
        println!("cost: {}", cost);
        if solution.is_optimal {
            println!("optimal cost: {}", cost);
        } else if let Some(bound) = solution.best_bound {
            println!("best bound: {}", bound);
        }
        let solution = SolutionToDump::from(solution);
        solution.dump_to_file("solution.yaml").unwrap_or_else(|e| {
            eprintln!("Error: {:?}", e);
            process::exit(1);
        })
    } else if solution.is_infeasible {
        println!("The problem is infeasible.");
    } else {
        println!("Could not find a solution.");
        if let Some(bound) = solution.best_bound {
            println!("best bound: {}", bound);
        }
    }
<<<<<<< HEAD
    println!("Expanded: {}", solution.expanded);
    println!("Generated: {}", solution.generated);
    println!("Search time: {}s", solution.time);
=======
    println!("Expanded: {}", expanded);
    println!("Generated: {}", generated);
>>>>>>> 71fd3666
}

fn main() {
    let start = time::Instant::now();
    let mut args = env::args();
    args.next();
    let domain = args.next().unwrap_or_else(|| {
        eprintln!("Didn't get a domain file name.");
        process::exit(1);
    });
    let problem = args.next().unwrap_or_else(|| {
        eprintln!("Didn't get a problem file name.");
        process::exit(1);
    });
    let config = args.next().unwrap_or_else(|| {
        eprintln!("Didn't get a config file name.");
        process::exit(1);
    });
    let domain = fs::read_to_string(domain).unwrap_or_else(|e| {
        eprintln!("Couldn't read a domain file: {:?}", e);
        process::exit(1);
    });
    let domain = yaml_rust::YamlLoader::load_from_str(&domain).unwrap_or_else(|e| {
        eprintln!("Couldn't read a domain file: {:?}", e);
        process::exit(1);
    });
    assert_eq!(domain.len(), 1);
    let domain = &domain[0];
    let problem = fs::read_to_string(problem).unwrap_or_else(|e| {
        eprintln!("Could'nt read a problem file: {:?}", e);
        process::exit(1);
    });
    let problem = yaml_rust::YamlLoader::load_from_str(&problem).unwrap_or_else(|e| {
        eprintln!("Couldn't read a problem file: {:?}", e);
        process::exit(1);
    });
    assert_eq!(problem.len(), 1);
    let problem = &problem[0];
    let config = fs::read_to_string(config).unwrap_or_else(|e| {
        eprintln!("Couldn't read a config file: {:?}", e);
        process::exit(1);
    });
    let config = yaml_rust::YamlLoader::load_from_str(&config).unwrap_or_else(|e| {
        eprintln!("Couldn't read a config file: {:?}", e);
        process::exit(1);
    });
    assert_eq!(config.len(), 1);
    let config = &config[0];
    let model = dypdl_parser::load_model_from_yaml(domain, problem).unwrap_or_else(|e| {
        eprintln!("Couldn't load a model: {:?}", e);
        process::exit(1);
    });
    match model.cost_type {
        dypdl::CostType::Integer => solve::<variable_type::Integer>(&model, config, start),
        dypdl::CostType::Continuous => {
            solve::<variable_type::OrderedContinuous>(&model, config, start)
        }
    }
}<|MERGE_RESOLUTION|>--- conflicted
+++ resolved
@@ -36,6 +36,7 @@
     });
     let expanded = solution.expanded;
     let generated = solution.generated;
+    let search_time = solution.time;
     if let Some(cost) = solution.cost {
         if !model.validate_forward(&solution.transitions, cost, true) {
             eprintln!("Error: the solution is invalid.");
@@ -65,14 +66,9 @@
             println!("best bound: {}", bound);
         }
     }
-<<<<<<< HEAD
-    println!("Expanded: {}", solution.expanded);
-    println!("Generated: {}", solution.generated);
-    println!("Search time: {}s", solution.time);
-=======
     println!("Expanded: {}", expanded);
     println!("Generated: {}", generated);
->>>>>>> 71fd3666
+    println!("Search time: {}s", search_time);
 }
 
 fn main() {
