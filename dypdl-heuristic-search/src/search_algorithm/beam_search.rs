--- conflicted
+++ resolved
@@ -250,11 +250,7 @@
 
         if let (false, Some(value)) = (previously_pruned, layer_dual_bound) {
             if exceed_bound(model, value, primal_bound) {
-<<<<<<< HEAD
-                best_dual_bound = primal_bound
-=======
                 best_dual_bound = primal_bound;
->>>>>>> 6d63de7c
             } else if best_dual_bound.map_or(true, |bound| !exceed_bound(model, bound, Some(value)))
             {
                 best_dual_bound = layer_dual_bound;
